import os
import re
import shutil

import slay
from ecephys_spike_sorting import sglx_pipeline
from tqdm import tqdm

import cilantropy
from cilantropy.curation import Curator


def get_run_info(folder, ks_ver, params):
    """currently assumes gate 0-9 index. will process separately as well - need to update"""
    root_dir = os.path.abspath(folder)
    pattern = re.compile(r".*_g[0-9]$")
    if pattern.match(folder):
        return [
            get_ecephys_params(
                os.path.dirname(folder), os.path.basename(folder), ks_ver, params
            )
        ]
    pattern = re.compile(r".*_g[0-9]$")
    run_info = []
    for root, dirs, _ in os.walk(root_dir):
        if "$RECYCLE.BIN" in root:
            continue
        for d in dirs:
            if d.startswith("catgt"):
                continue
            if pattern.match(d):
                info = get_ecephys_params(root, d, ks_ver, params)
                if info:
                    run_info.append(info)
    return run_info


def get_ecephys_params(npx_directory, run_dir, ks_ver, params):
    catgt_folder = os.path.join(npx_directory, f"catgt_{run_dir}")
    probe_folders = [
        os.path.join(catgt_folder, name)
        for name in os.listdir(os.path.join(npx_directory, run_dir))
        if os.path.isdir(os.path.join(npx_directory, run_dir, name))
    ]
    probe_ids = [probe_folder[-1] for probe_folder in probe_folders]

    # check what has been previously run
    needs_catgt = False
    needs_tprime = False
    needs_kilosort = False
    needs_kilosort_postprocessing = False
    needs_noise_templates = False
    needs_mean_waveforms = False
    needs_quality_metrics = False
    for probe_folder in probe_folders:
        probe_id = probe_folder[-1]
        # catGT
        tcat_ap = os.path.join(
            probe_folder,
            f"{run_dir}_tcat.imec{probe_id}.ap.bin",
        )
        tcat_lf = os.path.join(
            probe_folder,
            f"{run_dir}_tcat.imec{probe_id}.lf.bin",
        )
        if params["process_lf"] and not os.path.exists(tcat_lf):
            needs_catgt = True
        if not os.path.exists(tcat_ap):
            needs_catgt = True
        # kilosort
        ks_folder = os.path.join(probe_folder, f"imec{probe_id}_ks{ks_ver}")
        needs_kilosort = not os.path.exists(ks_folder)
        # kilosort postprocessing
        ks_orig = os.path.join(probe_folder, f"imec{probe_id}_ks{ks_ver}_orig")
        needs_kilosort_postprocessing = not os.path.exists(ks_orig)  # TODO
        # noise templates
        needs_noise_templates = not os.path.exists(ks_orig)  # TODO
        # mean waveforms
        needs_mean_waveforms = not os.path.exists(
            os.path.join(ks_folder, "mean_waveforms.npy")
        )  # TODO
        # quality metrics
        needs_quality_metrics = not os.path.exists(
            os.path.join(ks_folder, "metrics.csv")
        )
    # tprime
    tprime = os.path.join(catgt_folder, f"{run_dir}_TPrime_cmd.txt")
    needs_tprime = not os.path.exists(tprime)

    run_catgt = params["run_CatGT"] and (needs_catgt or params["overwrite"])
    run_tprime = params["runTPrime"] and (needs_tprime or params["overwrite"])
    run_kilosort = params["run_kilosort"] and (needs_kilosort or params["overwrite"])
    run_kilosort_postprocessing = params["run_kilosort_postprocessing"] and (
        needs_kilosort_postprocessing or params["overwrite"]
    )
    run_noise_templates = params["run_noise_templates"] and (
        needs_noise_templates or params["overwrite"]
    )
    run_mean_waveforms = params["run_mean_waveforms"] and (
        needs_mean_waveforms or params["overwrite"]
    )
    run_quality_metrics = params["run_quality_metrics"] and (
        needs_quality_metrics or params["overwrite"]
    )
    if not any(
        [
            run_catgt,
            run_tprime,
            run_kilosort,
            run_kilosort_postprocessing,
            run_noise_templates,
            run_mean_waveforms,
            run_quality_metrics,
        ]
    ):
        return

    run_name, gate = run_dir.split("_g")
    info = {
        "ks_ver": ks_ver,
        "npx_directory": npx_directory,
        "run_name": run_name,
        "gate_index": gate,
        "probes": ",".join(probe_ids),
    }
    info = {**info, **params}
    info["run_CatGT"] = run_catgt
    info["runTPrime"] = run_tprime
    info["run_kilosort"] = run_kilosort
    info["run_kilosort_postprocessing"] = run_kilosort_postprocessing
    info["run_noise_templates"] = run_noise_templates
    info["run_mean_waveforms"] = run_mean_waveforms
    info["run_quality_metrics"] = run_quality_metrics
    return info


def get_ks_folders(root_dir, ks_ver):
    root_dir = os.path.abspath(root_dir)
    catgt_folder = os.path.join(os.path.dirname(root_dir), "catgt_"+os.path.basename(root_dir))
    pattern = re.compile(r"imec\d_ks\d+")
    matching_folders = []
    for root, dirs, _ in os.walk(catgt_folder):
        if "$RECYCLE.BIN" in root:
            continue
        for dir in dirs:
            if pattern.match(dir):
                if dir.split("_")[-1] == f"ks{ks_ver}":
                    matching_folders.append(os.path.join(root, dir))
    return matching_folders


def run_custom_metrics(ks_folder, args):
    paths = [
        os.path.join(ks_folder, "cluster_SNR_good.tsv"),
        os.path.join(ks_folder, "cluster_RP_conf.tsv"),
        os.path.join(ks_folder, "cluster_wf_shape.tsv"),
        os.path.join(ks_folder, "mean_waveforms.npy"),
    ]

    if not args["overwrite"] and all(os.path.exists(path) for path in paths):
        tqdm.write(f"Custom metrics already exist for {ks_folder}")
        return
    tqdm.write(f"Running custom metrics for {ks_folder}")
    args["KS_folder"] = ks_folder
    cilantropy.custom_metrics(args)


if __name__ == "__main__":
    # SET PARAMETERS ############################################
    params = {
<<<<<<< HEAD
        "folder": "E:\\",
        "ks_ver": "4",
=======
        "folder": r"C:\Users\alexc\Desktop\Wu_Sleep_Recordings\20241006_SD1_test_1500_g0",  # 21 and Hab
        "ks_ver": "25",
>>>>>>> e3584d96
        "ecephys_params": {
            "overwrite": False,
            "run_CatGT": True,
            "process_lf": False,
            "ni_present": False,
            "runTPrime": False,
            "run_kilosort": True,
            "run_kilosort_postprocessing": True,
            "run_noise_templates": False,
            "run_mean_waveforms": True,
            "run_quality_metrics": False,
        },
        "custom_metrics_params": {
            "overwrite": False,
        },  # default
        "curator_params": {},  # default
        "run_auto_curate": False,
        "auto_curate_params": {"save": True},  # default
        "run_merge": False,
        "merge_params": {
            "overwrite": False,
            "plot_merges": False,
            "max_spikes": 500,
            "auto_accept_merges": True,
        },  # default
        "run_post_merge_curation": True,
        "post_merge_curation_params": {"save": True},
    }

    ############################################################
    # ecephys_spike_sorting pipeline
<<<<<<< HEAD
    # run_info = get_run_info(
    #     params["folder"], params["ks_ver"], params["ecephys_params"]
    # )
    # # sort by date
    # run_info = sorted(run_info, key=lambda x: x["run_name"])

    # # run ecephys_spike_sorting
    # for info in tqdm(run_info, "Processing runs..."):
    #     f"Processing {info['run_name']}"
    #     # join run_info and ecephys_params
    #     sglx_pipeline.main(info)

    ks_folders = get_ks_folders(params["folder"], params["ks_ver"])
    # sort by date
    ks_folders = sorted(ks_folders)
    pbar = tqdm(ks_folders, "Processing Kilosort folders...")
    for ks_folder in pbar:
        pbar.set_description(f"Processing {ks_folder}")
=======
    run_info = get_run_info(
        params["folder"], params["ks_ver"], params["ecephys_params"]
    )
    if run_info[0]:
        # sort by date
        run_info = sorted(run_info, key=lambda x: x["run_name"])

        # run ecephys_spike_sorting
        for info in tqdm(run_info, "Processing runs..."):
            # join run_info and ecephys_params
            sglx_pipeline.main(info)

    ks_folders = get_ks_folders( params["folder"], params["ks_ver"])
    for ks_folder in tqdm(ks_folders):
        tqdm.write(f"Processing {ks_folder}")
>>>>>>> e3584d96

        if params["run_auto_curate"] or params["run_post_merge_curation"]:
            curator = Curator(ks_folder, **params["curator_params"])

        if params["run_auto_curate"]:
            curator.auto_curate(params["auto_curate_params"])

        if params["run_merge"]:
            if params["merge_params"]["overwrite"] and os.path.exists(
                os.path.join(ks_folder, "automerge", "new2old.json")
            ):
                shutil.rmtree(os.path.join(ks_folder, "automerge"))
            if not os.path.exists(os.path.join(ks_folder, "automerge", "new2old.json")):
                slay.run.main({"KS_folder": ks_folder, **params["merge_params"]})
            else:
                tqdm.write("Merges already exists")

        if params["run_post_merge_curation"]:
            curator.post_merge_curation(params["post_merge_curation_params"])<|MERGE_RESOLUTION|>--- conflicted
+++ resolved
@@ -168,13 +168,8 @@
 if __name__ == "__main__":
     # SET PARAMETERS ############################################
     params = {
-<<<<<<< HEAD
         "folder": "E:\\",
         "ks_ver": "4",
-=======
-        "folder": r"C:\Users\alexc\Desktop\Wu_Sleep_Recordings\20241006_SD1_test_1500_g0",  # 21 and Hab
-        "ks_ver": "25",
->>>>>>> e3584d96
         "ecephys_params": {
             "overwrite": False,
             "run_CatGT": True,
@@ -206,7 +201,6 @@
 
     ############################################################
     # ecephys_spike_sorting pipeline
-<<<<<<< HEAD
     # run_info = get_run_info(
     #     params["folder"], params["ks_ver"], params["ecephys_params"]
     # )
@@ -225,23 +219,6 @@
     pbar = tqdm(ks_folders, "Processing Kilosort folders...")
     for ks_folder in pbar:
         pbar.set_description(f"Processing {ks_folder}")
-=======
-    run_info = get_run_info(
-        params["folder"], params["ks_ver"], params["ecephys_params"]
-    )
-    if run_info[0]:
-        # sort by date
-        run_info = sorted(run_info, key=lambda x: x["run_name"])
-
-        # run ecephys_spike_sorting
-        for info in tqdm(run_info, "Processing runs..."):
-            # join run_info and ecephys_params
-            sglx_pipeline.main(info)
-
-    ks_folders = get_ks_folders( params["folder"], params["ks_ver"])
-    for ks_folder in tqdm(ks_folders):
-        tqdm.write(f"Processing {ks_folder}")
->>>>>>> e3584d96
 
         if params["run_auto_curate"] or params["run_post_merge_curation"]:
             curator = Curator(ks_folder, **params["curator_params"])
